[package]
name = "firelaunch"
version = "0.1.0"
edition = "2021"
description = "firesquare minecraft launcher"
authors = ["Egor Ternovoy <cofob@riseup.net>"]
repository = "https://github.com/fire-square/FireLaunch"
license = "GPL-3.0-or-later"
include = ["/src", "/resources", "/win_res.rc", "/LICENSE"]

[dependencies]
# gtk4 gui
gtk4 = "^0.5"
<<<<<<< HEAD
relm4 = { version = "0.5.0-rc.1", features = ["libadwaita"] } # gui framework
relm4-macros = "0.5.0-rc.1"
relm4-components = "0.5.0-rc.1"
tracker = "^0.2"                                              # struct change tracking
=======
relm4 = { version = "0.5.0-rc.2", features = [ "libadwaita" ] } # gui framework
relm4-macros = "0.5.0-rc.2"
relm4-components = "0.5.0-rc.2"
tracker = "^0.2" # struct change tracking
>>>>>>> 84e9bb0a

# logging
log = "^0.4"                                                   # logging facade
env_logger = "^0.10"                                           # logging formatter
log-panics = { version = "^2", features = ["with-backtrace"] } # log panics

# error handling
anyhow = "^1.0"    # error handling
thiserror = "^1.0" # for creating custom errors

# networking
reqwest = { version = "^0.11", features = ["json"] } # async http client

# serialization
serde = { version = "^1.0", features = ["derive"] } # serialization
serde_json = "^1.0"                                 # json serialization

# async
tokio = { version = "^1.25", features = ["full"] } # async runtime

# filesystem
dirs = "^4.0" # well known dirs
zip = "^0.6"  # zip (jar) file handling

# crypto
sha1 = "^0.10" # for minecraft assets
sha256 = "^1"  # for authorization
hex = "^0.4"   # for converting bytes to hex
rand = "^0.8"  # salt generation

# other
num_cpus = "^1.15" # cpu count

[build-dependencies]
embed-resource = "1.8" # embed assets into binary (windows)

[profile.release]
overflow-checks = true
incremental = false
codegen-units = 1
opt-level = 3
debug = 1
strip = true
lto = true<|MERGE_RESOLUTION|>--- conflicted
+++ resolved
@@ -10,18 +10,11 @@
 
 [dependencies]
 # gtk4 gui
-gtk4 = "^0.5"
-<<<<<<< HEAD
-relm4 = { version = "0.5.0-rc.1", features = ["libadwaita"] } # gui framework
-relm4-macros = "0.5.0-rc.1"
-relm4-components = "0.5.0-rc.1"
-tracker = "^0.2"                                              # struct change tracking
-=======
+gtk4 = "^0.5"=
 relm4 = { version = "0.5.0-rc.2", features = [ "libadwaita" ] } # gui framework
 relm4-macros = "0.5.0-rc.2"
 relm4-components = "0.5.0-rc.2"
 tracker = "^0.2" # struct change tracking
->>>>>>> 84e9bb0a
 
 # logging
 log = "^0.4"                                                   # logging facade
